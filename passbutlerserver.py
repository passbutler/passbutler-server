#!/usr/bin/env python3
# -*- coding: utf-8 -*-

from flask import Flask, request, jsonify, abort, make_response, g
from flask_httpauth import HTTPBasicAuth, HTTPTokenAuth
from flask_marshmallow import Marshmallow, Schema
from flask_sqlalchemy import SQLAlchemy
from itsdangerous import TimedJSONWebSignatureSerializer
from marshmallow.exceptions import ValidationError
from marshmallow_sqlalchemy import ModelSchema
from sqlalchemy import event, and_
from werkzeug.security import check_password_hash
import os

API_VERSION_PREFIX = 'v1'

db = SQLAlchemy()
ma = Marshmallow()

"""
Models and schemas

"""

class Item(db.Model):

    __tablename__ = 'items'

    id = db.Column(db.String(36), primary_key=True, nullable=False)
    userId = db.Column(db.String, db.ForeignKey('users.id'), nullable=False)
    data = db.Column(db.JSON, nullable=False)
    deleted = db.Column(db.Boolean, nullable=False)
    modified = db.Column(db.Integer, nullable=False)
    created = db.Column(db.Integer, nullable=False)

    def __init__(
        self,
        id,
        userId,
        data,
        deleted,
        modified,
        created
    ):
        self.id = id
        self.userId = userId
        self.data = data
        self.deleted = deleted
        self.modified = modified
        self.created = created

    def __repr__(self):
        return "<Item(id={item.id!r}) @ {objId!r}>".format(item=self, objId=id(self))

class DefaultItemSchema(ModelSchema):
    class Meta:
        model = Item
        include_fk = True
        transient = True

class ItemAuthorization(db.Model):

    __tablename__ = 'item_authorizations'

    id = db.Column(db.String(36), primary_key=True, nullable=False)
    userId = db.Column(db.String, db.ForeignKey('users.id'), nullable=False)
    itemId = db.Column(db.String, db.ForeignKey('items.id'), nullable=False)
    itemKey = db.Column(db.JSON, nullable=False)
    readOnly = db.Column(db.Boolean, nullable=False)
    deleted = db.Column(db.Boolean, nullable=False)
    modified = db.Column(db.Integer, nullable=False)
    created = db.Column(db.Integer, nullable=False)

    def __init__(
        self,
        id,
        userId,
        itemId,
        itemKey,
        readOnly,
        deleted,
        modified,
        created
    ):
        self.id = id
        self.userId = userId
        self.itemId = itemId
        self.itemKey = itemKey
        self.readOnly = readOnly
        self.deleted = deleted
        self.modified = modified
        self.created = created

    def __repr__(self):
        return "<ItemAuthorization(id={item.id!r}) @ {objId!r}>".format(item=self, objId=id(self))

class DefaultItemAuthorizationSchema(ModelSchema):
    class Meta:
        model = ItemAuthorization
        include_fk = True
        transient = True

class User(db.Model):

    __tablename__ = 'users'

    id = db.Column(db.String(36), primary_key=True, nullable=False)
    username = db.Column(db.String(64), unique=True, nullable=False)
    masterPasswordAuthenticationHash = db.Column(db.String, nullable=False)
    masterKeyDerivationInformation = db.Column(db.JSON, nullable=False)
    masterEncryptionKey = db.Column(db.JSON, nullable=False)
    itemEncryptionPublicKey = db.Column(db.JSON, nullable=False)
    itemEncryptionSecretKey = db.Column(db.JSON, nullable=False)
    settings = db.Column(db.JSON, nullable=False)
    deleted = db.Column(db.Boolean, nullable=False)
    modified = db.Column(db.Integer, nullable=False)
    created = db.Column(db.Integer, nullable=False)

    def __init__(
        self,
        id,
        username,
        masterPasswordAuthenticationHash,
        masterKeyDerivationInformation,
        masterEncryptionKey,
        itemEncryptionPublicKey,
        itemEncryptionSecretKey,
        settings,
        deleted,
        modified,
        created
    ):
        self.id = id
        self.username = username
        self.masterPasswordAuthenticationHash = masterPasswordAuthenticationHash
        self.masterKeyDerivationInformation = masterKeyDerivationInformation
        self.masterEncryptionKey = masterEncryptionKey
        self.itemEncryptionPublicKey = itemEncryptionPublicKey
        self.itemEncryptionSecretKey = itemEncryptionSecretKey
        self.settings = settings
        self.deleted = deleted
        self.modified = modified
        self.created = created

    def __repr__(self):
        return "<User(id={user.id!r}) @ {objId!r}>".format(user=self, objId=id(self))

    def checkAuthenticationPassword(self, password):
        return check_password_hash(self.masterPasswordAuthenticationHash, password)

    def generateAuthenticationToken(self, tokenSerializer):
        return tokenSerializer.dumps({'id': self.id}).decode('ascii')

class PublicUserSchema(Schema):
    class Meta:
        ## Only the following fields are allowed to see for this schema
        fields = ('id', 'username', 'itemEncryptionPublicKey', 'deleted', 'modified', 'created')

class DefaultUserSchema(ModelSchema):
    class Meta:
        model = User
        transient = True

"""
App implementation and routes

"""

def createApp(testConfig=None):
    app = Flask(__name__)

    ## General config (production and test related)
    app.config['SQLALCHEMY_TRACK_MODIFICATIONS'] = False

    if testConfig is None:
        app.config.from_envvar('PASSBUTLER_SETTINGS')
    else:
        ## Use `flask_testing.TestCase` fields for configuration
        app.config.from_object(testConfig)

    mandatoryConfigurationValues = [
        'DATABASE_FILE',
        'SECRET_KEY',
        'ENABLE_REQUEST_LOGGING',
        'REGISTRATION_ENABLED',
        'REGISTRATION_INVITATION_CODE',
    ]

    for configurationValue in mandatoryConfigurationValues:
        if configurationValue not in app.config:
            raise ValueError('The value "' + configurationValue + '" is not set in configuration!')

<<<<<<< HEAD
    databaseFilePath = app.config['DATABASE_FILE']
    app.config['SQLALCHEMY_DATABASE_URI'] = 'sqlite:///' + databaseFilePath
=======
    ## Additional configuration checks

    configurationSecretKey = app.config.get('SECRET_KEY', None)

    if configurationSecretKey is None or len(configurationSecretKey) < 64:
        raise ValueError('The "SECRET_KEY" in the configuration must be at least 64 characters long!')

    registrationInvitationCode = app.config.get('REGISTRATION_INVITATION_CODE', None)

    if registrationInvitationCode is None or len(registrationInvitationCode) < 16:
        raise ValueError('The "REGISTRATION_INVITATION_CODE" in the configuration must be at least 16 characters long!')
>>>>>>> dd9becf9

    db.init_app(app)
    ma.init_app(app)

    ## Enables foreign key enforcing which is disabled by default in SQLite
    with app.app_context():
        def enableForeignKeySupport(dbApiConnection, connectionRecord):
            cursor = dbApiConnection.cursor()
            cursor.execute('PRAGMA foreign_keys=ON;')
            cursor.close()

        event.listen(db.engine, 'connect', enableForeignKeySupport)

    ## Create database tables if not in unit test mode
    if testConfig is None:
        with app.app_context():
            db.create_all()

    tokenSerializer = TimedJSONWebSignatureSerializer(
        configurationSecretKey,
        expires_in=3600,
        algorithm_name="HS512"
    )

    passwordAuth = HTTPBasicAuth()
    webTokenAuth = HTTPTokenAuth('Bearer')

    @passwordAuth.verify_password
    def httpAuthVerifyPassword(username, password):
        wasSuccessful = False
        g.authenticatedUser = None

        ## Authentication is only possible for non-deleted users
        requestingUser = User.query.filter_by(username=username, deleted=False).first()

        if requestingUser is not None and requestingUser.checkAuthenticationPassword(password):
            g.authenticatedUser = requestingUser
            wasSuccessful = True

        return wasSuccessful

    @webTokenAuth.verify_token
    def httpAuthVerifyToken(token):
        wasSuccessful = False
        g.authenticatedUser = None

        try:
            tokenData = tokenSerializer.loads(token)
            userId = tokenData.get('id')

            if userId is not None:
                ## Authentication is only possible for non-deleted users
                user = User.query.filter_by(id=userId, deleted=False).first()

                if user is not None:
                    g.authenticatedUser = user
                    wasSuccessful = True
        except:
            ## If any exception occurs, the token is invalid/expired
            wasSuccessful = False

        return wasSuccessful

    @passwordAuth.error_handler
    @webTokenAuth.error_handler
    def httpAuthUnauthorizedHandler():
        ## Just pass the event to normal Flask handler
        abort(401)

    @app.errorhandler(400)
    def invalidRequestHandler(error):
        return make_response(jsonify({'error': 'Invalid request'}), 400)

    @app.errorhandler(401)
    def unauthorizedRequestHandler(error):
        return make_response(jsonify({'error': 'Unauthorized'}), 401)

    @app.errorhandler(403)
    def forbiddenRequestHandler(error):
        return make_response(jsonify({'error': 'Forbidden'}), 403)

    @app.errorhandler(404)
    def notFoundRequestHandler(error):
        return make_response(jsonify({'error': 'Not found'}), 404)

    @app.errorhandler(409)
    def alreadyExistsRequestHandler(error):
        return make_response(jsonify({'error': 'Already exists'}), 409)

    @app.errorhandler(Exception)
    def unhandledExceptionHandler(exception):
        app.logger.error('Unexpected exception occured: %s', (exception))
        return make_response(jsonify({'error': 'Server error'}), 500)

    @app.after_request
    def logRequestResponse(response):
        if (app.config.get('ENABLE_REQUEST_LOGGING', False) == True):
            app.logger.debug(
                'Response for request %s %s: %s\n' +
                '--------------------------------------------------------------------------------\n' +
                '%s' +
                '--------------------------------------------------------------------------------\n' +
                '%s\n' +
                '--------------------------------------------------------------------------------\n',
                request.method,
                request.path,
                response.status,
                request.headers,
                response.data.decode('utf-8')
            )

        return response

    @app.route('/' + API_VERSION_PREFIX + '/register', methods=['PUT'])
    def register_user():
        if (app.config.get('REGISTRATION_ENABLED', False) == False):
            app.logger.warning('The user registration is not enabled!')
            abort(403)

        if (app.config.get('REGISTRATION_INVITATION_CODE', None) != request.headers.get('Registration-Invitation-Code', None)):
            app.logger.warning('The registration invitation code is not correct!')
            abort(403)

        try:
            ## Do not set database session and instance yet to avoid implicit model modification
            userSchemaResult = DefaultUserSchema().load(request.json, session=None, instance=None)

            username = userSchemaResult.username

            ## Be sure, the user does not exists
            if (User.query.filter_by(username=username).first() is not None):
                app.logger.warning(
                    'The user (username="{0}") already exists - registration is not possible!'
                    .format(username)
                )
                abort(403)

            db.session.add(userSchemaResult)
            db.session.commit()

        except ValidationError as e:
            app.logger.warning('Model validation failed with errors: {0}'.format(e))
            abort(400)

        return ('', 204)

    """
    Get a new token is only possible with password based authentication
    to be sure tokens can't refresh themselfs for unlimited time!
    """
    @app.route('/' + API_VERSION_PREFIX + '/token', methods=['GET'])
    @passwordAuth.login_required
    def get_token():
        authenticatedUser = g.authenticatedUser
        token = authenticatedUser.generateAuthenticationToken(tokenSerializer)
        return jsonify({'token': token})

    @app.route('/' + API_VERSION_PREFIX + '/users', methods=['GET'])
    @webTokenAuth.login_required
    def get_users():
        allUsers = User.query.all()
        result = PublicUserSchema(many=True).dump(allUsers)
        return jsonify(result)

    @app.route('/' + API_VERSION_PREFIX + '/user', methods=['GET'])
    @webTokenAuth.login_required
    def get_user_details():
        authenticatedUser = g.authenticatedUser
        result = DefaultUserSchema().dump(authenticatedUser)
        return jsonify(result)

    @app.route('/' + API_VERSION_PREFIX + '/user', methods=['PUT'])
    @webTokenAuth.login_required
    def set_user_details():
        authenticatedUser = g.authenticatedUser

        try:
            ## Do not set database session and instance yet to avoid implicit model modification
            userSchemaResult = DefaultUserSchema().load(request.json, session=None, instance=None)

            authenticatedUser.username = userSchemaResult.username
            authenticatedUser.masterPasswordAuthenticationHash = userSchemaResult.masterPasswordAuthenticationHash
            authenticatedUser.masterEncryptionKey = userSchemaResult.masterEncryptionKey
            authenticatedUser.settings = userSchemaResult.settings
            authenticatedUser.modified = userSchemaResult.modified

            db.session.commit()

        except ValidationError as e:
            app.logger.warning('Model validation failed with errors: {0}'.format(e))
            abort(400)

        return ('', 204)

    @app.route('/' + API_VERSION_PREFIX + '/user/items', methods=['GET'])
    @webTokenAuth.login_required
    def get_user_items():
        authenticatedUser = g.authenticatedUser

        ## Returns only the items where the user has a non-deleted item authorization
        itemAuthorizations = ItemAuthorization.query.filter_by(userId=authenticatedUser.id, deleted=False).all()
        itemAuthorizationItemIds = map(lambda itemAuthorization: itemAuthorization.itemId, itemAuthorizations)
        userItems = Item.query.filter(Item.id.in_(itemAuthorizationItemIds))

        result = DefaultItemSchema(many=True).dump(userItems)
        return jsonify(result)

    @app.route('/' + API_VERSION_PREFIX + '/user/items', methods=['PUT'])
    @webTokenAuth.login_required
    def set_user_items():
        authenticatedUser = g.authenticatedUser

        try:
            ## Do not set database session and instance yet to avoid implicit model modification
            itemsSchemaResult = DefaultItemSchema(many=True).load(request.json, session=None, instance=None)

            for item in itemsSchemaResult:
                createOrUpdateItem(authenticatedUser, item)

            db.session.commit()

        except ValidationError as e:
            app.logger.warning('Model validation failed with errors: {0}'.format(e))
            abort(400)

        return ('', 204)

    def createOrUpdateItem(authenticatedUser, item):
        ## Be sure, the foreign key `userId` exists
        if (User.query.get(item.userId) is None):
            app.logger.warning(
                'The user (id="{0}") of item (id="{1}") does not exist!'
                .format(item.userId, item.id)
            )
            abort(404)

        existingItem = Item.query.get(item.id)

        ## Determine to create or update the item
        if (existingItem is None):
            ## It is not allowed to create items for other users
            if (item.userId != authenticatedUser.id):
                app.logger.warning(
                    'The requesting user (id={0}) tried to create item for another user (id={1})!'
                    .format(authenticatedUser.id, item.userId)
                )
                abort(403)

            ## When an item is created, the item authorization can't be checked because it is still not existing

            db.session.add(item)
        else:
            itemAuthorization = ItemAuthorization.query.filter_by(userId=authenticatedUser.id, itemId=item.id).first()

            if (itemAuthorization is None):
                app.logger.warning(
                    'The requesting user (id={0}) tried to update item (id="{1}") but has no item authorization!'
                    .format(authenticatedUser.id, item.id)
                )
                abort(403)

            if (itemAuthorization.readOnly == True):
                app.logger.warning(
                    'The requesting user (id={0}) tried to update item (id="{1}") but has only a read-only item authorization!'
                    .format(authenticatedUser.id, item.id)
                )
                abort(403)

            if (itemAuthorization.deleted == True):
                app.logger.warning(
                    'The requesting user (id={0}) tried to update item (id="{1}") but has only a deleted item authorization!'
                    .format(authenticatedUser.id, item.id)
                )
                abort(403)

            ## Only update the allowed mutable fields
            existingItem.data = item.data
            existingItem.deleted = item.deleted
            existingItem.modified = item.modified

    @app.route('/' + API_VERSION_PREFIX + '/user/itemauthorizations', methods=['GET'])
    @webTokenAuth.login_required
    def get_user_item_authorizations():
        authenticatedUser = g.authenticatedUser

        ## 1) Item authorizations created for requesting user
        itemAuthorizationsForUser = ItemAuthorization.query.filter_by(userId=authenticatedUser.id).all()

        ## 2) Item authorizations created by requesting user for other users
        userItems = Item.query.filter_by(userId=authenticatedUser.id).all()
        userItemsIds = map(lambda item: item.id, userItems)
        itemAuthorizationsCreatedByUser = ItemAuthorization.query.filter(
            and_(
                ItemAuthorization.itemId.in_(userItemsIds),
                ItemAuthorization.userId != authenticatedUser.id
            )
        ).all()

        result = DefaultItemAuthorizationSchema(many=True).dump(
            itemAuthorizationsForUser + itemAuthorizationsCreatedByUser
        )
        return jsonify(result)

    @app.route('/' + API_VERSION_PREFIX + '/user/itemauthorizations', methods=['PUT'])
    @webTokenAuth.login_required
    def set_user_item_authorizations():
        authenticatedUser = g.authenticatedUser

        try:
            itemAuthorizationsSchema = DefaultItemAuthorizationSchema(many=True)

            ## Do not set database session and instance yet to avoid implicit model modification
            itemAuthorizationsSchemaResult = itemAuthorizationsSchema.load(request.json, session=None, instance=None)

            for itemAuthorization in itemAuthorizationsSchemaResult:
                createOrUpdateItemAuthorization(authenticatedUser, itemAuthorization)

            db.session.commit()

        except ValidationError as e:
            app.logger.warning('Model validation failed with errors: {0}'.format(e))
            abort(400)

        return ('', 204)

    def createOrUpdateItemAuthorization(authenticatedUser, itemAuthorization):
        ## Be sure, the foreign key `userId` exists
        if (User.query.get(itemAuthorization.userId) is None):
            app.logger.warning(
                'The user (id="{0}") of item authorization (id="{1}") does not exist!'
                .format(itemAuthorization.userId, itemAuthorization.id)
            )
            abort(404)

        item = Item.query.get(itemAuthorization.itemId)

        ## Be sure, the foreign key `itemId` exists
        if (item is None):
            app.logger.warning(
                'The item (id="{0}") of item authorization (id="{1}") does not exist!'
                .format(itemAuthorization.itemId, itemAuthorization.id)
            )
            abort(404)

        ## Only the owner of the corresponding item is able to create/update item authorizations
        if (item.userId != authenticatedUser.id):
            app.logger.warning(
                'The requesting user (id="{0}") tried to create/update item authorization (id="{1}") for item (id="{2}") that is owned by other user (id={3})!'
                .format(authenticatedUser.id, itemAuthorization.id, item.id, item.userId)
            )
            abort(403)

        existingItemAuthorization = ItemAuthorization.query.get(itemAuthorization.id)

        ## Determine to create or update the item authorization
        if (existingItemAuthorization is None):
            ## Check for already existing user+item combination to avoid multiple item authorization for the same user and item
            if (ItemAuthorization.query.filter_by(userId=itemAuthorization.userId, itemId=itemAuthorization.itemId).count() > 0):
                app.logger.warning(
                    'An item authorization already exists for the user (id="{0}") and item (id="{1}")!'
                    .format(itemAuthorization.userId, itemAuthorization.itemId)
                )
                abort(400)

            db.session.add(itemAuthorization)
        else:
            ## Only update the allowed mutable fields
            existingItemAuthorization.readOnly = itemAuthorization.readOnly
            existingItemAuthorization.deleted = itemAuthorization.deleted
            existingItemAuthorization.modified = itemAuthorization.modified

    return app<|MERGE_RESOLUTION|>--- conflicted
+++ resolved
@@ -190,22 +190,20 @@
         if configurationValue not in app.config:
             raise ValueError('The value "' + configurationValue + '" is not set in configuration!')
 
-<<<<<<< HEAD
+    ## Additional configuration checks
+
+    configurationSecretKey = app.config.get('SECRET_KEY', None)
+
+    if configurationSecretKey is None or len(configurationSecretKey) < 64:
+        raise ValueError('The "SECRET_KEY" in the configuration must be at least 64 characters long!')
+
+    registrationInvitationCode = app.config.get('REGISTRATION_INVITATION_CODE', None)
+
+    if registrationInvitationCode is None or len(registrationInvitationCode) < 16:
+        raise ValueError('The "REGISTRATION_INVITATION_CODE" in the configuration must be at least 16 characters long!')
+
     databaseFilePath = app.config['DATABASE_FILE']
     app.config['SQLALCHEMY_DATABASE_URI'] = 'sqlite:///' + databaseFilePath
-=======
-    ## Additional configuration checks
-
-    configurationSecretKey = app.config.get('SECRET_KEY', None)
-
-    if configurationSecretKey is None or len(configurationSecretKey) < 64:
-        raise ValueError('The "SECRET_KEY" in the configuration must be at least 64 characters long!')
-
-    registrationInvitationCode = app.config.get('REGISTRATION_INVITATION_CODE', None)
-
-    if registrationInvitationCode is None or len(registrationInvitationCode) < 16:
-        raise ValueError('The "REGISTRATION_INVITATION_CODE" in the configuration must be at least 16 characters long!')
->>>>>>> dd9becf9
 
     db.init_app(app)
     ma.init_app(app)
